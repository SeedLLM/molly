import os
import re
from dataclasses import dataclass
from functools import partial
from tkinter import N
from typing import Any, Dict, List

import numpy as np
import pandas as pd
import torch
from torch.utils.data import Dataset
from tqdm import tqdm
from tqdm.contrib.concurrent import process_map


@dataclass
class DatasetConfig:
    """OmicsDataset所需的配置类"""

    max_len: int = 1024
    max_src_len: int = 1024
    mode: str = "sft"
    cal_metric_pos: int = None
    padding: bool = True
    input_field: str = "input"
    output_field: str = "output"
    dna_rna_k_tokens: int = 128
    protein_k_tokens: int = 128
    type: str = None


class OmicsDataset(Dataset):
    """Dataset for DNA/RNA data from Parquet, formatted for Bio-LLM."""

    def __init__(
        self,
        parquet_file: str,
        tokenizer,
        dataset_config,
        dna_rna_tokenizer=None,
        protein_tokenizer=None,
        read_nums=None,
        shuffle=False,
        seed=42,
        num_workers=0,
        type=None,
        **kwargs,
    ):
        """
        Initialize the dataset by loading a Parquet file and formatting each example.

        Args:
            parquet_file: Path to the Parquet file.
            tokenizer: Text tokenizer for processing text parts.
            dataset_config: Configuration for the dataset.
            dna_rna_tokenizer: Tokenizer for DNA/RNA sequences.
            read_nums: Maximum number of samples to read.
            shuffle: Whether to shuffle the dataset.
            seed: Random seed for shuffling.
            num_workers: Number of workers for data loading.
            type: Dataset type. "Train / Eval" or "Test"
            **kwargs: Additional arguments.
        """

        os.environ["TOKENIZERS_PARALLELISM"] = "false"

        self.parquet_file = parquet_file
        self.tokenizer = tokenizer
        self.dna_rna_tokenizer = dna_rna_tokenizer
        self.protein_tokenizer = protein_tokenizer
        self.dataset_config = dataset_config
        self.shuffle = shuffle
        self.seed = seed
        self.num_workers = num_workers

        # Configuration parameters
        self.max_len = dataset_config.max_len
        self.max_src_len = dataset_config.max_src_len
        self.dna_rna_project_token_num = dataset_config.dna_rna_k_tokens
        self.protein_project_token_num = dataset_config.protein_k_tokens
        self.mode = dataset_config.mode
        self.cal_metric_pos = dataset_config.cal_metric_pos
        self.padding = dataset_config.padding
        self.dataset_type = type

        # Special tokens
        self._pretokenize_special_tokens()

        # 预定义固定内容的分词结果
        self.system_prompt_ids = self.tokenizer.encode(
            "<|im_start|>system\nYou are a helpful knowledgeable and precise biomedical assistant.\
            <|im_end|>\n<|im_start|>user\n",
            add_special_tokens=False,
        )
        self.assistant_start_ids = self.tokenizer.encode(
            "<|im_end|>\n<|im_start|>assistant\n", add_special_tokens=False
        )

        # Load data
        print(f"Loading parquet data from {parquet_file}")
        df = pd.read_parquet(parquet_file)

        # Limit samples if specified
        if read_nums:
            df = df.head(read_nums)

        # Shuffle if needed
        if self.shuffle:
            rng = np.random.default_rng(self.seed)
            df = df.sample(frac=1, random_state=rng).reset_index(drop=True)

        print(f"Preprocessing {len(df)} samples...")
        n_samples = len(df)

        self.data = process_map(
            partial(self._preprocess_sample, tokenizer=self.tokenizer),
            df.to_dict("records"),
            max_workers=num_workers,
            chunksize=max(1, len(df) // (num_workers * 4)),
            desc="Preprocessing",
        )

        print(f"Loaded {len(self.data)} samples from parquet file")

    def __len__(self) -> int:
        """Return the number of items in the dataset."""
        return len(self.data)

    def __getitem__(self, idx: int) -> Dict[str, torch.Tensor]:
        """Return a specific item from the dataset."""
        # Ensure index is valid
        if idx < 0 or idx >= len(self.data):
            raise IndexError(
                f"Index {idx} out of bounds for dataset with {len(self.data)} items"
            )

        sample = self.data[idx]
        processed = self.process_sample(sample)
        assert len(processed["omic_ids"]) == len(
            processed["omic_info_list"]
        ), f"Mismatch in Omic IDs and Omic info for sample {idx}: {len(processed['omic_ids'])}\
        vs {len(processed['omic_info_list'])}"
        return processed

    def _pretokenize_special_tokens(self):
        self.dna_start_token = "<|dna_start|>"
        self.dna_end_token = "<|dna_end|>"
        self.dna_pad_token = "<|dna_pad|>"
        self.rna_start_token = "<|rna_start|>"
        self.rna_end_token = "<|rna_end|>"
        self.rna_pad_token = "<|rna_pad|>"
        self.protein_start_token = "<|protein_start|>"
        self.protein_end_token = "<|protein_end|>"
        self.protein_pad_token = "<|protein_pad|>"
        self.dna_start_id = self.tokenizer.convert_tokens_to_ids(self.dna_start_token)
        self.dna_end_id = self.tokenizer.convert_tokens_to_ids(self.dna_end_token)
        self.dna_pad_id = self.tokenizer.convert_tokens_to_ids(self.dna_pad_token)
        self.rna_start_id = self.tokenizer.convert_tokens_to_ids(self.rna_start_token)
        self.rna_end_id = self.tokenizer.convert_tokens_to_ids(self.rna_end_token)
        self.rna_pad_id = self.tokenizer.convert_tokens_to_ids(self.rna_pad_token)
        self.protein_start_id = self.tokenizer.convert_tokens_to_ids(
            self.protein_start_token
        )
        self.protein_end_id = self.tokenizer.convert_tokens_to_ids(
            self.protein_end_token
        )
        self.protein_pad_id = self.tokenizer.convert_tokens_to_ids(
            self.protein_pad_token
        )

        self.eos_id = self.tokenizer.eos_token_id
        self.pad_id = self.tokenizer.pad_token_id

        self._regex_map = {
            "dna": re.compile(r"<dna>\s*([ACGTNacgtn]+)\s*<dna>"),
            "rna": re.compile(r"<rna>\s*([ACGTNacgtn]+)\s*<rna>"),
            "protein": re.compile(
                r"<protein>\s*([ACDEFGHIKLMNPQRSTVWYBXZOU]+)\s*<protein>"
            ),
        }

    def _preprocess_sample(self, sample: dict, tokenizer) -> dict:
        """
        Format a Parquet example into DNA-LLM format suitable for processing.

        The Parquet structure already has:
        - "input": Clean text (tags removed)
        - "kind": Hyphen-separated types like "dna" or "dna-rna"
        """

        # 预处理文本内容
        input_text = sample.get("input", "").strip()
        output_text = sample.get("output", "").strip()
        reasoning = sample.get("think", "").strip()

        # Determine which special tokens to use based on sequence type
        tag_map = {
            "dna": {
                "start": self.dna_start_id,
                "pad": self.dna_pad_id,
                "end": self.dna_end_id,
            },
            "rna": {
                "start": self.rna_start_id,
                "pad": self.rna_pad_id,
                "end": self.rna_end_id,
            },
            "protein": {
                "start": self.protein_start_id,
                "pad": self.protein_pad_id,
                "end": self.protein_end_id,
            },
        }

        seq_info: List[Dict[str, any]] = []
        raw_seqs: List[str] = []

        for kind in ["dna", "rna", "protein"]:
            pat = self._regex_map.get(kind)
            if pat is None:
                continue
            for m in pat.finditer(input_text):
                raw_seq = m.group(1).upper()
                seq_info.append({"type": kind, "start": m.start(), "end": m.end()})
                raw_seqs.append(raw_seq)

        input_ids = list(self.system_prompt_ids)
        omic_info_list = []

        start = 0
        # encode 非序列部分，并记录序列起始位置
        for info in sorted(seq_info, key=lambda x: x["start"], reverse=False):
            seq_type = info["type"]
            s, e = info["start"], info["end"]

            input_ids.extend(
                tokenizer.encode(input_text[start:s], add_special_tokens=False)
            )
            omic_info_list.append({"type": seq_type, "start": len(input_ids)})

            input_ids.append(tag_map[seq_type]["start"])
            if seq_type in ["dna", "rna"]:
                input_ids.extend(
                    [tag_map[seq_type]["pad"]] * self.dna_rna_project_token_num
                )
            else:
                input_ids.extend(
                    [tag_map[seq_type]["pad"]] * self.protein_project_token_num
                )
            input_ids.append(tag_map[seq_type]["end"])

            start = e

        # 添加剩余文本
        if start < len(input_text):
            input_ids.extend(
                tokenizer.encode(input_text[start:], add_special_tokens=False)
            )

        # Encode the sequence
        output_ids = (
            tokenizer.encode(output_text, add_special_tokens=False)
            if output_text
            else []
        )
        reasoning_ids = (
            tokenizer.encode(reasoning, add_special_tokens=False) if reasoning else []
        )

        # 处理序列数据
        omic_ids_list = []

        for i, seq in enumerate(raw_seqs):
            seq_type = seq_info[i]["type"]
            encoded_seq = self._encode_sequence(seq, seq_type)
            omic_ids_list.append(encoded_seq)

<<<<<<< HEAD
        if self.dataset_type == "Test":
            return {
                "input_ids": input_ids,
                "output_ids": output_ids,
                "reasoning_token_ids": reasoning_ids,
                "omic_ids_list": omic_ids_list,
                "omic_info_list": omic_info_list,
                "task": sample.get("task", ""),
                "kind": kinds_string,
                "label": sample.get("label", ""),
                "raw_input": input_text,
                "raw_output": output_text,
            }
=======
>>>>>>> 38e2cf47
        return {
            "input_ids": input_ids,
            "output_ids": output_ids,
            "reasoning_token_ids": reasoning_ids,
            "omic_ids_list": omic_ids_list,
            "omic_info_list": omic_info_list,
            "task": sample.get("task", ""),
            "label": sample.get("label", ""),
        }

    def process_sample(self, sample: Dict[str, Any]) -> Dict[str, torch.Tensor]:
        """
        Process a sample into model-ready format with tokenized sequences.
        """
        input_ids = sample["input_ids"]

        # 添加助手起始标记
        input_ids.extend(self.assistant_start_ids)

        # Process output based on mode
        if self.mode == "sft":
            output_ids = sample["output_ids"]
        else:
            output_ids = []

        # Add EOS token based on mode
<<<<<<< HEAD
        if self.dataset_type != "Test":
            if self.mode == 'pretrain':
                input_ids.append(self.eos_id)
            else:
                output_ids.append(self.eos_id)
            
            input_len = len(input_ids)
            input_ids.extend(output_ids)

            # Create labels
            # Use -100 to ignore input tokens in loss calculation
            labels = [-100] * input_len + output_ids if self.mode == 'sft' else input_ids.copy()
            
            # Truncate if necessary
            if len(input_ids) > self.max_len:
                # print(f"Truncating input_ids from {len(input_ids)} to {self.max_len-1}")
                input_ids = input_ids[:self.max_len-1] + [self.eos_id]
                labels = labels[:self.max_len-1] + [self.eos_id]

            # Calculate metric position
            cal_metric_pos = None
            if self.cal_metric_pos is not None:
                cal_metric_pos = input_len + 1 + self.cal_metric_pos
            elif len(output_ids) > 0:
                cal_metric_pos = input_len + 1
        else:
            input_len = len(input_ids)
        
        
        attention_mask = [1] * len(input_ids)
        if self.dataset_type == "Test":
            omic_start_pos_list = sample["omic_info_list"]

            if self.padding and (pad_len := self.max_len - len(input_ids)) > 0:
                input_ids[:0] = [self.pad_id] * pad_len
                labels[:0] = [-100] * pad_len
                attention_mask[:0] = [0] * pad_len
                for i in range(len(omic_start_pos_list)):
                    omic_start_pos_list[i]["start"] += pad_len
            # Convert to tensors
            return {
                "input_ids": torch.LongTensor(input_ids),
                "omic_ids": torch.stack(sample["omic_ids_list"]),
                "omic_info_list": omic_start_pos_list,
                "labels": torch.LongTensor(labels),
                "attention_mask": torch.LongTensor(attention_mask),
                "task": sample["task"],
                "kind": sample["kind"],
                "raw_label": sample["label"],
                "raw_input": sample["raw_input"],
                "raw_output": sample["raw_output"],
                }
        else:
            # Add padding if needed
            if self.padding and (pad_len := self.max_len - len(input_ids)) > 0:
                input_ids.extend([self.pad_id] * pad_len)
                labels.extend([-100] * pad_len)
                attention_mask.extend([0] * pad_len)
            
            return {
                "input_ids": torch.LongTensor(input_ids),
                "omic_ids": torch.stack(sample["omic_ids_list"]),
                "omic_info_list": sample["omic_info_list"],
                "labels": torch.LongTensor(labels),
                "attention_mask": torch.LongTensor(attention_mask),
                "cal_metric_pos": cal_metric_pos,
            }
    
=======
        if self.mode == "pretrain":
            input_ids.append(self.eos_id)
        else:
            output_ids.append(self.eos_id)

        input_len = len(input_ids)
        input_ids.extend(output_ids)

        # Create labels
        # Use -100 to ignore input tokens in loss calculation
        labels = (
            [-100] * input_len + output_ids if self.mode == "sft" else input_ids.copy()
        )

        # Truncate if necessary
        if len(input_ids) > self.max_len:
            # print(f"Truncating input_ids from {len(input_ids)} to {self.max_len-1}")
            input_ids = input_ids[: self.max_len - 1] + [self.eos_id]
            labels = labels[: self.max_len - 1] + [self.eos_id]

        # Calculate metric position
        cal_metric_pos = None
        if self.cal_metric_pos is not None:
            cal_metric_pos = input_len + 1 + self.cal_metric_pos
        elif len(output_ids) > 0:
            cal_metric_pos = input_len + 1

        attention_mask = [1] * len(input_ids)

        # Add padding if needed
        if self.padding and (pad_len := self.max_len - len(input_ids)) > 0:
            input_ids.extend([self.pad_id] * pad_len)
            labels.extend([-100] * pad_len)
            attention_mask.extend([0] * pad_len)

        return {
            "input_ids": torch.LongTensor(input_ids),
            "omic_ids": torch.stack(sample["omic_ids_list"]),
            "omic_info_list": sample["omic_info_list"],
            "labels": torch.LongTensor(labels),
            "attention_mask": torch.LongTensor(attention_mask),
            "cal_metric_pos": cal_metric_pos,
        }

>>>>>>> 38e2cf47
    def _encode_sequence(self, seq: str, seq_type: str) -> torch.LongTensor:
        """
        Tokenize a DNA/RNA sequence and pad/truncate to fixed length.
        """
        if not self.dna_rna_tokenizer:
            raise ValueError("DNA/RNA tokenizer is required but not provided")
        if not self.protein_tokenizer:
            raise ValueError("Protein tokenizer is required but not provided")

        if seq_type.lower() in ["dna", "rna"]:
            encoding = self.dna_rna_tokenizer(
                seq,
                padding="max_length",
                max_length=self.dna_rna_project_token_num,
                truncation=True,
                return_tensors="pt",
            )
        elif seq_type.lower() == "protein":
            encoding = self.protein_tokenizer(
                seq,
                padding="max_length",
                max_length=self.protein_project_token_num,
                truncation=True,
                return_tensors="pt",
            )
<<<<<<< HEAD
        return encoding['input_ids'].squeeze(0)
    

def qwen_omics_collate_fn(batch):
=======
        else:
            raise ValueError(f"Unsupported sequence type: {seq_type}")
        return encoding["input_ids"].squeeze(0)


class OmicsTestDataset(Dataset):
    ...


# class OmicsTestDataset(Dataset):
#     """Dataset for DNA/RNA data from Parquet, formatted for Bio-LLM."""
#     def __init__(
#         self,
#         parquet_file: str,
#         tokenizer,
#         dataset_config,
#         dna_rna_tokenizer=None,
#         protein_tokenizer=None,
#         read_nums=None,
#         shuffle=False,
#         seed=42,
#         num_workers=os.cpu_count(),
#         type=None,
#         **kwargs
#     ):
#         """
#         Initialize the dataset by loading a Parquet file and formatting each example.

#         Args:
#             parquet_file: Path to the Parquet file.
#             tokenizer: Text tokenizer for processing text parts.
#             dataset_config: Configuration for the dataset.
#             dna_rna_tokenizer: Tokenizer for DNA/RNA sequences.
#             read_nums: Maximum number of samples to read.
#             shuffle: Whether to shuffle the dataset.
#             seed: Random seed for shuffling.
#             num_workers: Number of workers for data loading.
#             **kwargs: Additional arguments.
#         """

#         os.environ["TOKENIZERS_PARALLELISM"] = "false"

#         self.parquet_file = parquet_file
#         self.tokenizer = tokenizer
#         self.dna_rna_tokenizer = dna_rna_tokenizer
#         self.protein_tokenizer = protein_tokenizer
#         self.dataset_config = dataset_config
#         self.shuffle = shuffle
#         self.seed = seed
#         self.num_workers = num_workers

#         # Configuration parameters
#         self.max_len = dataset_config.max_len
#         self.max_src_len = dataset_config.max_src_len
#         self.dna_rna_project_token_num = dataset_config.dna_rna_k_tokens
#         self.mode = dataset_config.mode
#         self.cal_metric_pos = dataset_config.cal_metric_pos
#         self.padding = dataset_config.padding
#         self.dataset_type = type

#         # Special tokens
#         self._pretokenize_special_tokens()

#         # 预定义固定内容的分词结果
#         self.system_prompt_ids = self.tokenizer.encode(
#             "<|im_start|>system\nYou are a helpful knowledgeable and precise biomedical assistant.<|im_end|>\n<|im_start|>user\n",
#             add_special_tokens=False
#         )
#         self.assistant_start_ids = self.tokenizer.encode(
#             "<|im_end|>\n<|im_start|>assistant\n",
#             add_special_tokens=False
#         )

#         # Load data
#         print(f"Loading parquet data from {parquet_file}")
#         df = pd.read_parquet(parquet_file)

#         # Limit samples if specified
#         if read_nums:
#             df = df.head(read_nums)

#         # Shuffle if needed
#         if self.shuffle:
#             rng = np.random.default_rng(self.seed)
#             df = df.sample(frac=1, random_state=rng).reset_index(drop=True)

#         print(f"Preprocessing {len(df)} samples with {self.num_workers} workers...")

#         with Pool(self.num_workers) as pool:
#             results = pool.imap(
#                 partial(self._preprocess_sample, tokenizer=self.tokenizer),
#                 df.to_dict('records'),
#                 chunksize=2500
#                 # chunksize=min(1000, max(1, len(df) // (self.num_workers * 10)))
#             )
#             self.data = []
#             with tqdm(total=len(df), desc="Preprocessing", unit="sample") as pbar:
#                 for result in results:
#                     self.data.append(result)
#                     pbar.update(1)

#         print(f"Loaded {len(self.data)} samples from parquet file")

#     def __len__(self) -> int:
#         """Return the number of items in the dataset."""
#         return len(self.data)

#     def __getitem__(self, idx: int) -> Dict[str, torch.Tensor]:
#         """Return a specific item from the dataset."""
#         # Ensure index is valid
#         if idx < 0 or idx >= len(self.data):
#             raise IndexError(f"Index {idx} out of bounds for dataset with {len(self.data)} items")

#         sample = self.data[idx]
#         processed = self.process_sample(sample)
#         assert len(processed['omic_ids']) == len(processed['omic_start_pos_list']), \
#             f"Mismatch in DNA IDs and start positions for sample {idx}: {len(processed['dna_ids_list'])} vs {len(processed['dna_start_pos_list'])}"
#         return processed

#     def _pretokenize_special_tokens(self):
#         self.dna_start_token = "<|dna_start|>"
#         self.dna_end_token = "<|dna_end|>"
#         self.dna_pad_token = "<|dna_pad|>"
#         self.rna_start_token = "<|rna_start|>"
#         self.rna_end_token = "<|rna_end|>"
#         self.rna_pad_token = "<|rna_pad|>"
#         self.dna_start_id = self.tokenizer.convert_tokens_to_ids(self.dna_start_token)
#         self.dna_end_id = self.tokenizer.convert_tokens_to_ids(self.dna_end_token)
#         self.dna_pad_id = self.tokenizer.convert_tokens_to_ids(self.dna_pad_token)
#         self.rna_start_id = self.tokenizer.convert_tokens_to_ids(self.rna_start_token)
#         self.rna_end_id = self.tokenizer.convert_tokens_to_ids(self.rna_end_token)
#         self.rna_pad_id = self.tokenizer.convert_tokens_to_ids(self.rna_pad_token)
#         self.eos_id = self.tokenizer.eos_token_id
#         self.pad_id = self.tokenizer.pad_token_id

#     def _preprocess_sample(self, sample: dict, tokenizer) -> dict:
#         """
#         Format a Parquet example into DNA-LLM format suitable for processing.

#         The Parquet structure already has:
#         - "input": Clean text (tags removed)
#         - "kind": Hyphen-separated types like "dna" or "dna-rna"
#         """

#         kinds_string = sample.get("kind", "").lower()
#         kinds = kinds_string.split("-") if kinds_string else []
#         kinds = list(set(kinds))

#         # 预处理文本内容
#         input_text = sample.get("input", "").strip()
#         output_text = sample.get("output", "").strip()
#         reasoning = sample.get("think", "").strip()

#         # 提取 DNA/RNA 序列，并记录位置
#         pattern_map = {
#             "dna": r"<dna>\s*([ACGTNacgtn]+)\s*<dna>",
#             "rna": r"<rna>\s*([ACGTNacgtn]+)\s*<rna>"
#         }

#         # Determine which special tokens to use based on sequence type
#         tag_map = {
#             "dna": {
#                 "start": self.dna_start_id,
#                 "pad": self.dna_pad_id,
#                 "end": self.dna_end_id,
#             },
#             "rna": {
#                 "start": self.rna_start_id,
#                 "pad": self.rna_pad_id,
#                 "end": self.rna_end_id,
#             }
#         }

#         seq_info: List[Dict[str, any]] = []
#         raw_seqs: List[str] = []

#         for kind in kinds:
#             pat = pattern_map.get(kind)
#             if not pat:
#                 continue
#             for m in re.finditer(pat, input_text, flags=re.IGNORECASE):
#                 raw_seq = m.group(1).upper()
#                 seq_info.append({"type": kind, "start": m.start(), "end": m.end()})
#                 raw_seqs.append(raw_seq)


#         input_ids = list(self.system_prompt_ids)
#         omic_start_pos_list = []

#         start = 0
#         # encode 非序列部分，并记录序列起始位置
#         for info in sorted(seq_info, key=lambda x: x["start"], reverse=False):
#             seq_type = info["type"]
#             s, e = info["start"], info["end"]

#             input_ids.extend(
#                 tokenizer.encode(input_text[start:s], add_special_tokens=False)
#             )
#             omic_start_pos_list.append(len(input_ids))

#             input_ids.append(tag_map[seq_type]["start"])
#             input_ids.extend([tag_map[seq_type]["pad"]] * self.project_token_num)
#             input_ids.append(tag_map[seq_type]["end"])

#             start = e

#         # 添加剩余文本
#         if start < len(input_text):
#             input_ids.extend(
#                 tokenizer.encode(input_text[start:], add_special_tokens=False)
#             )


#         # 处理序列数据
#         omic_ids_list = []

#         for i, seq in enumerate(raw_seqs):
#             seq_type = seq_info[i]["type"]
#             encoded_seq = self._encode_sequence(seq, seq_type)
#             omic_ids_list.append(encoded_seq)

#         return {
#             "input_ids": input_ids,
#             "omic_ids_list": omic_ids_list,
#             "omic_start_pos_list": omic_start_pos_list,
#             "task": sample.get("task", ""),
#             "kind": kinds_string,
#             "label": sample.get("label", ""),
#             "raw_input": input_text,
#             "raw_output": output_text,
#             }


#     def process_sample(self, sample: Dict[str, Any]) -> Dict[str, torch.Tensor]:
#         """
#         Process a sample into model-ready format with tokenized sequences.
#         """
#         input_ids = sample["input_ids"]

#         # 添加助手起始标记
#         input_ids.extend(self.assistant_start_ids)

#         input_len = len(input_ids)
#         # Create labels
#         # Use -100 to ignore input tokens in loss calculation
#         labels = [-100] * input_len

#         # Truncate if necessary
#         if len(input_ids) > self.max_len:
#             input_ids = input_ids[:self.max_len-10] + input_ids[-10:]
#             labels = labels[:self.max_len-10] + labels[-10:]

#         attention_mask = [1] * len(input_ids)
#         omic_start_pos_list = sample["omic_start_pos_list"]
#         # Add padding if needed
#         if self.padding and (pad_len := self.max_len - len(input_ids)) > 0:
#             input_ids[:0] = [self.pad_id] * pad_len
#             labels[:0] = [-100] * pad_len
#             attention_mask[:0] = [0] * pad_len
#             for i in range(len(omic_start_pos_list)):
#                 omic_start_pos_list[i] += pad_len
#         # Convert to tensors
#         return {
#             "input_ids": torch.LongTensor(input_ids),
#             "omic_ids": torch.stack(sample["omic_ids_list"]),
#             "omic_start_pos_list": omic_start_pos_list,
#             "labels": torch.LongTensor(labels),
#             "attention_mask": torch.LongTensor(attention_mask),
#             "task": sample["task"],
#             "kind": sample["kind"],
#             "raw_label": sample["label"],
#             "raw_input": sample["raw_input"],
#             "raw_output": sample["raw_output"],
#             }

#     def _encode_sequence(self, seq: str, seq_type: str) -> torch.LongTensor:
#         """
#         Tokenize a DNA/RNA sequence and pad/truncate to fixed length.
#         """
#         if not self.dna_rna_tokenizer:
#             raise ValueError("DNA/RNA tokenizer is required but not provided")


#         encoding = self.dna_rna_tokenizer(
#             seq,
#             padding='max_length',
#             max_length= self.project_token_num,
#             truncation=True,
#             return_tensors='pt'
#         )
#         return encoding['input_ids'].squeeze(0)


def qwen_dna_collate_fn(batch):
>>>>>>> 38e2cf47
    """
    Collate function for DataLoader with multimodal DNA batches.
    Handles variable length DNA sequences and attention masks.

    Args:
        batch: List of samples from the dataset

    Returns:
        Batched tensors suitable for model input
    """

    input_ids = [sample["input_ids"] for sample in batch]
    labels = [sample["labels"] for sample in batch]
    attention_mask = [sample["attention_mask"] for sample in batch]
    cal_metric_pos = [sample.get("cal_metric_pos") for sample in batch]
    omic_info_lists = [sample.get("omic_info_list", []) for sample in batch]
    omic_counts = [len(omic_info_list) for omic_info_list in omic_info_lists]
    omic_ids = [sample.get("omic_ids", None) for sample in batch]

    input_ids = torch.nn.utils.rnn.pad_sequence(
        input_ids, batch_first=True, padding_value=0
    )
    labels = torch.nn.utils.rnn.pad_sequence(
        labels, batch_first=True, padding_value=-100
    )
    attention_mask = torch.nn.utils.rnn.pad_sequence(
        attention_mask, batch_first=True, padding_value=0
    )
    omic_ids = (
        torch.nn.utils.rnn.pad_sequence(omic_ids, batch_first=True, padding_value=1)
        if omic_ids
        else None
    )

    # Pad omic_info_lists to the same length as omic_ids
    for i in range(len(omic_info_lists)):
        if len(omic_info_lists[i]) < omic_ids.shape[1]:
            omic_info_lists[i].extend(
                [{"type": "pad", "start": -1}]
                * (omic_ids.shape[1] - len(omic_info_lists[i]))
            )

    return {
        "input_ids": input_ids,
        "labels": labels,
        "attention_mask": attention_mask,
        "omic_ids": omic_ids,
        "omic_info_list": omic_info_lists,
        "omic_counts": omic_counts,
        "cal_metric_pos": cal_metric_pos,
    }


<<<<<<< HEAD
def qwen_omics_collate_fn_inference(batch):
    """
    Collate function for DataLoader with multimodal DNA batches.
    Handles variable length DNA sequences and attention masks.
    
    Args:
        batch: List of samples from the dataset
    
    Returns:
        Batched tensors suitable for model input
    """

    input_ids = [sample["input_ids"] for sample in batch]
    labels = [sample["labels"] for sample in batch]
    attention_mask = [sample["attention_mask"] for sample in batch]
    cal_metric_pos = [sample.get("cal_metric_pos") for sample in batch]
    omic_info_lists = [sample.get("omic_info_list", []) for sample in batch]
    omic_counts = [len(omic_info_list) for omic_info_list in omic_info_lists]
    omic_ids = [sample.get("omic_ids", None) for sample in batch]

    
    raw_input = [sample.get("raw_input") for sample in batch]
    raw_output = [sample.get("raw_output") for sample in batch]
    raw_label = [sample.get("raw_label") for sample in batch]
    raw_task = [sample.get("task") for sample in batch]
    raw_kind = [sample.get("kind") for sample in batch]

        
    input_ids = torch.nn.utils.rnn.pad_sequence(
        input_ids, batch_first=True, padding_value=0
    )
    labels = torch.nn.utils.rnn.pad_sequence(
        labels, batch_first=True, padding_value=-100
    )
    attention_mask = torch.nn.utils.rnn.pad_sequence(
        attention_mask, batch_first=True, padding_value=0
    )
    omic_ids = torch.nn.utils.rnn.pad_sequence(
        omic_ids, batch_first=True, padding_value=1
    ) if omic_ids else None

    # Pad omic_info_lists to the same length as omic_ids
    for i in range(len(omic_info_lists)):
        if len(omic_info_lists[i]) < omic_ids.shape[1]:
            omic_info_lists[i].extend([{"type": "pad", "start": -1}] * (omic_ids.shape[1] - len(omic_info_lists[i])))
    
    return {
        "input_ids": input_ids,
        "labels": labels,
        "attention_mask": attention_mask,
        "omic_ids": omic_ids,
        "omic_start_pos_list": omic_info_lists,
        "omic_counts": omic_counts,
        "cal_metric_pos": cal_metric_pos,
        "input": raw_input,
        "raw_output": raw_output,
        "raw_label": raw_label,
        "raw_task": raw_task,
        "raw_kind": raw_kind,
    }

=======
# def qwen_dna_collate_fn_inference(batch):
#     """
#     Collate function for DataLoader with multimodal DNA batches.
#     Handles variable length DNA sequences and attention masks.

#     Args:
#         batch: List of samples from the dataset

#     Returns:
#         Batched tensors suitable for model input
#     """

#     input_ids = [sample["input_ids"] for sample in batch]
#     labels = [sample["labels"] for sample in batch]
#     attention_mask = [sample["attention_mask"] for sample in batch]
#     cal_metric_pos = [sample.get("cal_metric_pos") for sample in batch]
#     omic_start_pos_lists = [sample.get("omic_start_pos_list", []) for sample in batch]
#     omic_counts = [len(omic_start_pos_list) for omic_start_pos_list in omic_start_pos_lists]
#     omic_ids = [sample.get("omic_ids", None) for sample in batch]


#     raw_input = [sample.get("raw_input") for sample in batch]
#     raw_output = [sample.get("raw_output") for sample in batch]
#     raw_label = [sample.get("raw_label") for sample in batch]
#     raw_task = [sample.get("task") for sample in batch]
#     raw_kind = [sample.get("kind") for sample in batch]


#     input_ids = torch.nn.utils.rnn.pad_sequence(
#         input_ids, batch_first=True, padding_value=0
#     )
#     labels = torch.nn.utils.rnn.pad_sequence(
#         labels, batch_first=True, padding_value=-100
#     )
#     attention_mask = torch.nn.utils.rnn.pad_sequence(
#         attention_mask, batch_first=True, padding_value=0
#     )
#     omic_ids = torch.nn.utils.rnn.pad_sequence(
#         omic_ids, batch_first=True, padding_value=0
#     ) if omic_ids else None
#     omic_start_pos_lists = torch.nn.utils.rnn.pad_sequence(
#         [torch.tensor(pos) for pos in omic_start_pos_lists],
#         batch_first=True, padding_value=-1
#     ) if omic_start_pos_lists else None

#     return {
#         "input_ids": input_ids,
#         "labels": labels,
#         "attention_mask": attention_mask,
#         "omic_ids": omic_ids,
#         "omic_start_pos_list": omic_start_pos_lists,
#         "omic_counts": omic_counts,
#         "cal_metric_pos": cal_metric_pos,
#         "input": raw_input,
#         "raw_output": raw_output,
#         "raw_label": raw_label,
#         "raw_task": raw_task,
#         "raw_kind": raw_kind,
#     }
>>>>>>> 38e2cf47


def format_parquet_for_bio_llm(example: Dict[str, Any]) -> Dict[str, Any]:
    """
    Format a Parquet example (from <dna>/<rna>标注的数据) into DNA-LLM chat format.
    """
    # 安全提取序列和种类
    sequences = example.get("sequence", [])

    # 构建 DNA 位置占位（与 KEGG 格式保持一致）
    dna_placeholder_count = len(sequences)
    dna_placeholders = [
        {"type": "bio", "text": None} for _ in range(dna_placeholder_count)
    ]

    return {
        "prompt": [
            {
                "role": "user",
                "content": [
                    *dna_placeholders,
                    {"type": "text", "text": example.get("input", "").strip()},
                ],
            },
            {
                "role": "assistant",
                "reasoning_content": example.get("reasoning", "").strip(),
                "content": [
                    {
                        "type": "text",
                        "text": f"Answer: {example.get('output', '').strip()}",
                    },
                ],
            },
        ],
        "bio_sequences": sequences,
        "answer": example.get("output", "").strip(),
        "label": example.get("label", "").strip(),
        "task": example.get("task", ""),
        "kind": example.get("kind", ""),
    }


if __name__ == "__main__":
    pass<|MERGE_RESOLUTION|>--- conflicted
+++ resolved
@@ -9,7 +9,6 @@
 import pandas as pd
 import torch
 from torch.utils.data import Dataset
-from tqdm import tqdm
 from tqdm.contrib.concurrent import process_map
 
 
@@ -275,7 +274,6 @@
             encoded_seq = self._encode_sequence(seq, seq_type)
             omic_ids_list.append(encoded_seq)
 
-<<<<<<< HEAD
         if self.dataset_type == "Test":
             return {
                 "input_ids": input_ids,
@@ -284,13 +282,10 @@
                 "omic_ids_list": omic_ids_list,
                 "omic_info_list": omic_info_list,
                 "task": sample.get("task", ""),
-                "kind": kinds_string,
                 "label": sample.get("label", ""),
                 "raw_input": input_text,
                 "raw_output": output_text,
             }
-=======
->>>>>>> 38e2cf47
         return {
             "input_ids": input_ids,
             "output_ids": output_ids,
@@ -317,25 +312,28 @@
             output_ids = []
 
         # Add EOS token based on mode
-<<<<<<< HEAD
         if self.dataset_type != "Test":
-            if self.mode == 'pretrain':
+            if self.mode == "pretrain":
                 input_ids.append(self.eos_id)
             else:
                 output_ids.append(self.eos_id)
-            
+
             input_len = len(input_ids)
             input_ids.extend(output_ids)
 
             # Create labels
             # Use -100 to ignore input tokens in loss calculation
-            labels = [-100] * input_len + output_ids if self.mode == 'sft' else input_ids.copy()
-            
+            labels = (
+                [-100] * input_len + output_ids
+                if self.mode == "sft"
+                else input_ids.copy()
+            )
+
             # Truncate if necessary
             if len(input_ids) > self.max_len:
                 # print(f"Truncating input_ids from {len(input_ids)} to {self.max_len-1}")
-                input_ids = input_ids[:self.max_len-1] + [self.eos_id]
-                labels = labels[:self.max_len-1] + [self.eos_id]
+                input_ids = input_ids[: self.max_len - 1] + [self.eos_id]
+                labels = labels[: self.max_len - 1] + [self.eos_id]
 
             # Calculate metric position
             cal_metric_pos = None
@@ -345,8 +343,7 @@
                 cal_metric_pos = input_len + 1
         else:
             input_len = len(input_ids)
-        
-        
+
         attention_mask = [1] * len(input_ids)
         if self.dataset_type == "Test":
             omic_start_pos_list = sample["omic_info_list"]
@@ -369,14 +366,14 @@
                 "raw_label": sample["label"],
                 "raw_input": sample["raw_input"],
                 "raw_output": sample["raw_output"],
-                }
+            }
         else:
             # Add padding if needed
             if self.padding and (pad_len := self.max_len - len(input_ids)) > 0:
                 input_ids.extend([self.pad_id] * pad_len)
                 labels.extend([-100] * pad_len)
                 attention_mask.extend([0] * pad_len)
-            
+
             return {
                 "input_ids": torch.LongTensor(input_ids),
                 "omic_ids": torch.stack(sample["omic_ids_list"]),
@@ -385,53 +382,7 @@
                 "attention_mask": torch.LongTensor(attention_mask),
                 "cal_metric_pos": cal_metric_pos,
             }
-    
-=======
-        if self.mode == "pretrain":
-            input_ids.append(self.eos_id)
-        else:
-            output_ids.append(self.eos_id)
-
-        input_len = len(input_ids)
-        input_ids.extend(output_ids)
-
-        # Create labels
-        # Use -100 to ignore input tokens in loss calculation
-        labels = (
-            [-100] * input_len + output_ids if self.mode == "sft" else input_ids.copy()
-        )
-
-        # Truncate if necessary
-        if len(input_ids) > self.max_len:
-            # print(f"Truncating input_ids from {len(input_ids)} to {self.max_len-1}")
-            input_ids = input_ids[: self.max_len - 1] + [self.eos_id]
-            labels = labels[: self.max_len - 1] + [self.eos_id]
-
-        # Calculate metric position
-        cal_metric_pos = None
-        if self.cal_metric_pos is not None:
-            cal_metric_pos = input_len + 1 + self.cal_metric_pos
-        elif len(output_ids) > 0:
-            cal_metric_pos = input_len + 1
-
-        attention_mask = [1] * len(input_ids)
-
-        # Add padding if needed
-        if self.padding and (pad_len := self.max_len - len(input_ids)) > 0:
-            input_ids.extend([self.pad_id] * pad_len)
-            labels.extend([-100] * pad_len)
-            attention_mask.extend([0] * pad_len)
-
-        return {
-            "input_ids": torch.LongTensor(input_ids),
-            "omic_ids": torch.stack(sample["omic_ids_list"]),
-            "omic_info_list": sample["omic_info_list"],
-            "labels": torch.LongTensor(labels),
-            "attention_mask": torch.LongTensor(attention_mask),
-            "cal_metric_pos": cal_metric_pos,
-        }
-
->>>>>>> 38e2cf47
+
     def _encode_sequence(self, seq: str, seq_type: str) -> torch.LongTensor:
         """
         Tokenize a DNA/RNA sequence and pad/truncate to fixed length.
@@ -457,307 +408,18 @@
                 truncation=True,
                 return_tensors="pt",
             )
-<<<<<<< HEAD
-        return encoding['input_ids'].squeeze(0)
-    
+        else:
+            encoding = self.protein_tokenizer(
+                seq,
+                padding="max_length",
+                max_length=self.protein_project_token_num,
+                truncation=True,
+                return_tensors="pt",
+            )
+        return encoding["input_ids"].squeeze(0)
+
 
 def qwen_omics_collate_fn(batch):
-=======
-        else:
-            raise ValueError(f"Unsupported sequence type: {seq_type}")
-        return encoding["input_ids"].squeeze(0)
-
-
-class OmicsTestDataset(Dataset):
-    ...
-
-
-# class OmicsTestDataset(Dataset):
-#     """Dataset for DNA/RNA data from Parquet, formatted for Bio-LLM."""
-#     def __init__(
-#         self,
-#         parquet_file: str,
-#         tokenizer,
-#         dataset_config,
-#         dna_rna_tokenizer=None,
-#         protein_tokenizer=None,
-#         read_nums=None,
-#         shuffle=False,
-#         seed=42,
-#         num_workers=os.cpu_count(),
-#         type=None,
-#         **kwargs
-#     ):
-#         """
-#         Initialize the dataset by loading a Parquet file and formatting each example.
-
-#         Args:
-#             parquet_file: Path to the Parquet file.
-#             tokenizer: Text tokenizer for processing text parts.
-#             dataset_config: Configuration for the dataset.
-#             dna_rna_tokenizer: Tokenizer for DNA/RNA sequences.
-#             read_nums: Maximum number of samples to read.
-#             shuffle: Whether to shuffle the dataset.
-#             seed: Random seed for shuffling.
-#             num_workers: Number of workers for data loading.
-#             **kwargs: Additional arguments.
-#         """
-
-#         os.environ["TOKENIZERS_PARALLELISM"] = "false"
-
-#         self.parquet_file = parquet_file
-#         self.tokenizer = tokenizer
-#         self.dna_rna_tokenizer = dna_rna_tokenizer
-#         self.protein_tokenizer = protein_tokenizer
-#         self.dataset_config = dataset_config
-#         self.shuffle = shuffle
-#         self.seed = seed
-#         self.num_workers = num_workers
-
-#         # Configuration parameters
-#         self.max_len = dataset_config.max_len
-#         self.max_src_len = dataset_config.max_src_len
-#         self.dna_rna_project_token_num = dataset_config.dna_rna_k_tokens
-#         self.mode = dataset_config.mode
-#         self.cal_metric_pos = dataset_config.cal_metric_pos
-#         self.padding = dataset_config.padding
-#         self.dataset_type = type
-
-#         # Special tokens
-#         self._pretokenize_special_tokens()
-
-#         # 预定义固定内容的分词结果
-#         self.system_prompt_ids = self.tokenizer.encode(
-#             "<|im_start|>system\nYou are a helpful knowledgeable and precise biomedical assistant.<|im_end|>\n<|im_start|>user\n",
-#             add_special_tokens=False
-#         )
-#         self.assistant_start_ids = self.tokenizer.encode(
-#             "<|im_end|>\n<|im_start|>assistant\n",
-#             add_special_tokens=False
-#         )
-
-#         # Load data
-#         print(f"Loading parquet data from {parquet_file}")
-#         df = pd.read_parquet(parquet_file)
-
-#         # Limit samples if specified
-#         if read_nums:
-#             df = df.head(read_nums)
-
-#         # Shuffle if needed
-#         if self.shuffle:
-#             rng = np.random.default_rng(self.seed)
-#             df = df.sample(frac=1, random_state=rng).reset_index(drop=True)
-
-#         print(f"Preprocessing {len(df)} samples with {self.num_workers} workers...")
-
-#         with Pool(self.num_workers) as pool:
-#             results = pool.imap(
-#                 partial(self._preprocess_sample, tokenizer=self.tokenizer),
-#                 df.to_dict('records'),
-#                 chunksize=2500
-#                 # chunksize=min(1000, max(1, len(df) // (self.num_workers * 10)))
-#             )
-#             self.data = []
-#             with tqdm(total=len(df), desc="Preprocessing", unit="sample") as pbar:
-#                 for result in results:
-#                     self.data.append(result)
-#                     pbar.update(1)
-
-#         print(f"Loaded {len(self.data)} samples from parquet file")
-
-#     def __len__(self) -> int:
-#         """Return the number of items in the dataset."""
-#         return len(self.data)
-
-#     def __getitem__(self, idx: int) -> Dict[str, torch.Tensor]:
-#         """Return a specific item from the dataset."""
-#         # Ensure index is valid
-#         if idx < 0 or idx >= len(self.data):
-#             raise IndexError(f"Index {idx} out of bounds for dataset with {len(self.data)} items")
-
-#         sample = self.data[idx]
-#         processed = self.process_sample(sample)
-#         assert len(processed['omic_ids']) == len(processed['omic_start_pos_list']), \
-#             f"Mismatch in DNA IDs and start positions for sample {idx}: {len(processed['dna_ids_list'])} vs {len(processed['dna_start_pos_list'])}"
-#         return processed
-
-#     def _pretokenize_special_tokens(self):
-#         self.dna_start_token = "<|dna_start|>"
-#         self.dna_end_token = "<|dna_end|>"
-#         self.dna_pad_token = "<|dna_pad|>"
-#         self.rna_start_token = "<|rna_start|>"
-#         self.rna_end_token = "<|rna_end|>"
-#         self.rna_pad_token = "<|rna_pad|>"
-#         self.dna_start_id = self.tokenizer.convert_tokens_to_ids(self.dna_start_token)
-#         self.dna_end_id = self.tokenizer.convert_tokens_to_ids(self.dna_end_token)
-#         self.dna_pad_id = self.tokenizer.convert_tokens_to_ids(self.dna_pad_token)
-#         self.rna_start_id = self.tokenizer.convert_tokens_to_ids(self.rna_start_token)
-#         self.rna_end_id = self.tokenizer.convert_tokens_to_ids(self.rna_end_token)
-#         self.rna_pad_id = self.tokenizer.convert_tokens_to_ids(self.rna_pad_token)
-#         self.eos_id = self.tokenizer.eos_token_id
-#         self.pad_id = self.tokenizer.pad_token_id
-
-#     def _preprocess_sample(self, sample: dict, tokenizer) -> dict:
-#         """
-#         Format a Parquet example into DNA-LLM format suitable for processing.
-
-#         The Parquet structure already has:
-#         - "input": Clean text (tags removed)
-#         - "kind": Hyphen-separated types like "dna" or "dna-rna"
-#         """
-
-#         kinds_string = sample.get("kind", "").lower()
-#         kinds = kinds_string.split("-") if kinds_string else []
-#         kinds = list(set(kinds))
-
-#         # 预处理文本内容
-#         input_text = sample.get("input", "").strip()
-#         output_text = sample.get("output", "").strip()
-#         reasoning = sample.get("think", "").strip()
-
-#         # 提取 DNA/RNA 序列，并记录位置
-#         pattern_map = {
-#             "dna": r"<dna>\s*([ACGTNacgtn]+)\s*<dna>",
-#             "rna": r"<rna>\s*([ACGTNacgtn]+)\s*<rna>"
-#         }
-
-#         # Determine which special tokens to use based on sequence type
-#         tag_map = {
-#             "dna": {
-#                 "start": self.dna_start_id,
-#                 "pad": self.dna_pad_id,
-#                 "end": self.dna_end_id,
-#             },
-#             "rna": {
-#                 "start": self.rna_start_id,
-#                 "pad": self.rna_pad_id,
-#                 "end": self.rna_end_id,
-#             }
-#         }
-
-#         seq_info: List[Dict[str, any]] = []
-#         raw_seqs: List[str] = []
-
-#         for kind in kinds:
-#             pat = pattern_map.get(kind)
-#             if not pat:
-#                 continue
-#             for m in re.finditer(pat, input_text, flags=re.IGNORECASE):
-#                 raw_seq = m.group(1).upper()
-#                 seq_info.append({"type": kind, "start": m.start(), "end": m.end()})
-#                 raw_seqs.append(raw_seq)
-
-
-#         input_ids = list(self.system_prompt_ids)
-#         omic_start_pos_list = []
-
-#         start = 0
-#         # encode 非序列部分，并记录序列起始位置
-#         for info in sorted(seq_info, key=lambda x: x["start"], reverse=False):
-#             seq_type = info["type"]
-#             s, e = info["start"], info["end"]
-
-#             input_ids.extend(
-#                 tokenizer.encode(input_text[start:s], add_special_tokens=False)
-#             )
-#             omic_start_pos_list.append(len(input_ids))
-
-#             input_ids.append(tag_map[seq_type]["start"])
-#             input_ids.extend([tag_map[seq_type]["pad"]] * self.project_token_num)
-#             input_ids.append(tag_map[seq_type]["end"])
-
-#             start = e
-
-#         # 添加剩余文本
-#         if start < len(input_text):
-#             input_ids.extend(
-#                 tokenizer.encode(input_text[start:], add_special_tokens=False)
-#             )
-
-
-#         # 处理序列数据
-#         omic_ids_list = []
-
-#         for i, seq in enumerate(raw_seqs):
-#             seq_type = seq_info[i]["type"]
-#             encoded_seq = self._encode_sequence(seq, seq_type)
-#             omic_ids_list.append(encoded_seq)
-
-#         return {
-#             "input_ids": input_ids,
-#             "omic_ids_list": omic_ids_list,
-#             "omic_start_pos_list": omic_start_pos_list,
-#             "task": sample.get("task", ""),
-#             "kind": kinds_string,
-#             "label": sample.get("label", ""),
-#             "raw_input": input_text,
-#             "raw_output": output_text,
-#             }
-
-
-#     def process_sample(self, sample: Dict[str, Any]) -> Dict[str, torch.Tensor]:
-#         """
-#         Process a sample into model-ready format with tokenized sequences.
-#         """
-#         input_ids = sample["input_ids"]
-
-#         # 添加助手起始标记
-#         input_ids.extend(self.assistant_start_ids)
-
-#         input_len = len(input_ids)
-#         # Create labels
-#         # Use -100 to ignore input tokens in loss calculation
-#         labels = [-100] * input_len
-
-#         # Truncate if necessary
-#         if len(input_ids) > self.max_len:
-#             input_ids = input_ids[:self.max_len-10] + input_ids[-10:]
-#             labels = labels[:self.max_len-10] + labels[-10:]
-
-#         attention_mask = [1] * len(input_ids)
-#         omic_start_pos_list = sample["omic_start_pos_list"]
-#         # Add padding if needed
-#         if self.padding and (pad_len := self.max_len - len(input_ids)) > 0:
-#             input_ids[:0] = [self.pad_id] * pad_len
-#             labels[:0] = [-100] * pad_len
-#             attention_mask[:0] = [0] * pad_len
-#             for i in range(len(omic_start_pos_list)):
-#                 omic_start_pos_list[i] += pad_len
-#         # Convert to tensors
-#         return {
-#             "input_ids": torch.LongTensor(input_ids),
-#             "omic_ids": torch.stack(sample["omic_ids_list"]),
-#             "omic_start_pos_list": omic_start_pos_list,
-#             "labels": torch.LongTensor(labels),
-#             "attention_mask": torch.LongTensor(attention_mask),
-#             "task": sample["task"],
-#             "kind": sample["kind"],
-#             "raw_label": sample["label"],
-#             "raw_input": sample["raw_input"],
-#             "raw_output": sample["raw_output"],
-#             }
-
-#     def _encode_sequence(self, seq: str, seq_type: str) -> torch.LongTensor:
-#         """
-#         Tokenize a DNA/RNA sequence and pad/truncate to fixed length.
-#         """
-#         if not self.dna_rna_tokenizer:
-#             raise ValueError("DNA/RNA tokenizer is required but not provided")
-
-
-#         encoding = self.dna_rna_tokenizer(
-#             seq,
-#             padding='max_length',
-#             max_length= self.project_token_num,
-#             truncation=True,
-#             return_tensors='pt'
-#         )
-#         return encoding['input_ids'].squeeze(0)
-
-
-def qwen_dna_collate_fn(batch):
->>>>>>> 38e2cf47
     """
     Collate function for DataLoader with multimodal DNA batches.
     Handles variable length DNA sequences and attention masks.
@@ -811,15 +473,14 @@
     }
 
 
-<<<<<<< HEAD
 def qwen_omics_collate_fn_inference(batch):
     """
     Collate function for DataLoader with multimodal DNA batches.
     Handles variable length DNA sequences and attention masks.
-    
+
     Args:
         batch: List of samples from the dataset
-    
+
     Returns:
         Batched tensors suitable for model input
     """
@@ -832,14 +493,12 @@
     omic_counts = [len(omic_info_list) for omic_info_list in omic_info_lists]
     omic_ids = [sample.get("omic_ids", None) for sample in batch]
 
-    
     raw_input = [sample.get("raw_input") for sample in batch]
     raw_output = [sample.get("raw_output") for sample in batch]
     raw_label = [sample.get("raw_label") for sample in batch]
     raw_task = [sample.get("task") for sample in batch]
     raw_kind = [sample.get("kind") for sample in batch]
 
-        
     input_ids = torch.nn.utils.rnn.pad_sequence(
         input_ids, batch_first=True, padding_value=0
     )
@@ -849,15 +508,20 @@
     attention_mask = torch.nn.utils.rnn.pad_sequence(
         attention_mask, batch_first=True, padding_value=0
     )
-    omic_ids = torch.nn.utils.rnn.pad_sequence(
-        omic_ids, batch_first=True, padding_value=1
-    ) if omic_ids else None
+    omic_ids = (
+        torch.nn.utils.rnn.pad_sequence(omic_ids, batch_first=True, padding_value=1)
+        if omic_ids
+        else None
+    )
 
     # Pad omic_info_lists to the same length as omic_ids
     for i in range(len(omic_info_lists)):
         if len(omic_info_lists[i]) < omic_ids.shape[1]:
-            omic_info_lists[i].extend([{"type": "pad", "start": -1}] * (omic_ids.shape[1] - len(omic_info_lists[i])))
-    
+            omic_info_lists[i].extend(
+                [{"type": "pad", "start": -1}]
+                * (omic_ids.shape[1] - len(omic_info_lists[i]))
+            )
+
     return {
         "input_ids": input_ids,
         "labels": labels,
@@ -872,68 +536,6 @@
         "raw_task": raw_task,
         "raw_kind": raw_kind,
     }
-
-=======
-# def qwen_dna_collate_fn_inference(batch):
-#     """
-#     Collate function for DataLoader with multimodal DNA batches.
-#     Handles variable length DNA sequences and attention masks.
-
-#     Args:
-#         batch: List of samples from the dataset
-
-#     Returns:
-#         Batched tensors suitable for model input
-#     """
-
-#     input_ids = [sample["input_ids"] for sample in batch]
-#     labels = [sample["labels"] for sample in batch]
-#     attention_mask = [sample["attention_mask"] for sample in batch]
-#     cal_metric_pos = [sample.get("cal_metric_pos") for sample in batch]
-#     omic_start_pos_lists = [sample.get("omic_start_pos_list", []) for sample in batch]
-#     omic_counts = [len(omic_start_pos_list) for omic_start_pos_list in omic_start_pos_lists]
-#     omic_ids = [sample.get("omic_ids", None) for sample in batch]
-
-
-#     raw_input = [sample.get("raw_input") for sample in batch]
-#     raw_output = [sample.get("raw_output") for sample in batch]
-#     raw_label = [sample.get("raw_label") for sample in batch]
-#     raw_task = [sample.get("task") for sample in batch]
-#     raw_kind = [sample.get("kind") for sample in batch]
-
-
-#     input_ids = torch.nn.utils.rnn.pad_sequence(
-#         input_ids, batch_first=True, padding_value=0
-#     )
-#     labels = torch.nn.utils.rnn.pad_sequence(
-#         labels, batch_first=True, padding_value=-100
-#     )
-#     attention_mask = torch.nn.utils.rnn.pad_sequence(
-#         attention_mask, batch_first=True, padding_value=0
-#     )
-#     omic_ids = torch.nn.utils.rnn.pad_sequence(
-#         omic_ids, batch_first=True, padding_value=0
-#     ) if omic_ids else None
-#     omic_start_pos_lists = torch.nn.utils.rnn.pad_sequence(
-#         [torch.tensor(pos) for pos in omic_start_pos_lists],
-#         batch_first=True, padding_value=-1
-#     ) if omic_start_pos_lists else None
-
-#     return {
-#         "input_ids": input_ids,
-#         "labels": labels,
-#         "attention_mask": attention_mask,
-#         "omic_ids": omic_ids,
-#         "omic_start_pos_list": omic_start_pos_lists,
-#         "omic_counts": omic_counts,
-#         "cal_metric_pos": cal_metric_pos,
-#         "input": raw_input,
-#         "raw_output": raw_output,
-#         "raw_label": raw_label,
-#         "raw_task": raw_task,
-#         "raw_kind": raw_kind,
-#     }
->>>>>>> 38e2cf47
 
 
 def format_parquet_for_bio_llm(example: Dict[str, Any]) -> Dict[str, Any]:
